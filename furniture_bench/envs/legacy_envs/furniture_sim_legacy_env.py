--- conflicted
+++ resolved
@@ -61,13 +61,10 @@
         high_random_idx: int = 0,
         save_camera_input: bool = False,
         record: bool = False,
-<<<<<<< HEAD
         max_env_steps: int = 3000,
         record_dir: str = "./",
         record_every: int = 5,
-=======
         rot_6d: bool = False,
->>>>>>> 2f333d37
         **kwargs,
     ):
         """
@@ -529,17 +526,9 @@
 
     @property
     def action_space(self):
-<<<<<<< HEAD
-        return gym.spaces.Box(low=-1.0, high=1.0, shape=(self.num_envs, self.pose_dim + 1))
-=======
         if self.rot_6d:
-            return gym.spaces.Box(
-                low=-1.0, high=1.0, shape=(self.num_envs, 10)
-            )
-        return gym.spaces.Box(
-            low=-1.0, high=1.0, shape=(self.num_envs, 8)
-        )
->>>>>>> 2f333d37
+            return gym.spaces.Box(low=-1.0, high=1.0, shape=(self.num_envs, 10))
+        return gym.spaces.Box(low=-1.0, high=1.0, shape=(self.num_envs, 8))
 
     @property
     def action_dimension(self):
@@ -593,6 +582,7 @@
             action = action.unsqueeze(0)
         if self.rot_6d:
             import pytorch3d.transforms as pt
+
             # Create "actions" dataset.
             rot_6d = action[:, 3:9]
             rot_mat = pt.rotation_6d_to_matrix(rot_6d)
@@ -873,7 +863,7 @@
         if self.robot_state_as_dict:
             ret["robot_state"] = robot_state.__dict__
         else:
-            ret.update(robot_state.__dict__) # Flatten the dict.
+            ret.update(robot_state.__dict__)  # Flatten the dict.
 
         if self.squeeze_batch_dim:
             for k, v in ret.items():
