--- conflicted
+++ resolved
@@ -57,11 +57,8 @@
         part_idxs,
         sim_to_april_mat,
         april_to_robot,
-<<<<<<< HEAD
         furniture,
-=======
         add_phase_noise=None,
->>>>>>> 40f7b90a
     ):
         next_state = self._state
 
