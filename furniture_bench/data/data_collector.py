"""Define data collection class that rollout the environment, get action from the interface (e.g., teleoperation, automatic scripts), and save data."""
import time
import pickle
from datetime import datetime
from pathlib import Path

import cv2
import gym
import torch
from joblib import Parallel, delayed

from furniture_bench.device.device_interface import DeviceInterface
from furniture_bench.data.collect_enum import CollectEnum
from furniture_bench.config import config
from furniture_bench.perception.image_utils import resize, resize_crop
from furniture_bench.envs.initialization_mode import Randomness


class DataCollector:
    """Demonstration collection class.
    `pkl` files have resized images while `mp4` / `png` files save raw camera inputs.
    """

    def __init__(
        self,
        is_sim: bool,
        data_path: str,
        device_interface: DeviceInterface,
        furniture: str,
        headless: bool,
        draw_marker: bool,
        manual_label: bool,
        scripted: bool,
        randomness: Randomness.LOW,
        compute_device_id: int,
        graphics_device_id: int,
        pkl_only: bool = False,
        save_failure: bool = False,
        num_demos: int = 100,
<<<<<<< HEAD
        env_option: str = "legacy"
=======
        resize_sim_img: bool = False,
>>>>>>> 2f333d37
    ):
        """
        Args:
            is_sim (bool): Whether to use simulator or real world environment.
            data_path (str): Path to save data.
            device_interface (DeviceInterface): Keyboard and/or Oculus interface.
            furniture (str): Name of the furniture.
            headless (bool): Whether to use headless mode.
            draw_marker (bool): Whether to draw AprilTag marker.
            manual_label (bool): Whether to manually label the reward.
            scripted (bool): Whether to use scripted function for getting action.
            randomness (str): Initialization randomness level.
            compute_device_id (int): GPU device ID used for simulation.
            graphics_device_id (int): GPU device ID used for rendering.
            pkl_only (bool): Whether to save only `pkl` files (i.e., exclude *.mp4 and *.png).
            save_failure (bool): Whether to save failure trajectories.
            num_demos (int): The maximum number of demonstrations to collect in this run. Internal loop will be terminated when this number is reached.
            resize_sim_img (bool): Read resized image
        """
        if is_sim:
            if env_option == "legacy":
                env_id = "FurnitureSimLegacy-v0"
            elif env_option == "sim":
                env_id = "FurnitureSimFull-v0"

            self.env = gym.make(
                env_id,
                furniture=furniture,
                max_env_steps=600 if scripted else 3000,
                headless=headless,
                num_envs=1,  # Only support 1 for now.
                manual_done=False if scripted else True,
                resize_img=resize_sim_img,
                np_step_out=False,  # Always output Tensor in this setting. Will change to numpy in this code.
                channel_first=False,
                randomness=randomness,
                compute_device_id=compute_device_id,
                graphics_device_id=graphics_device_id
            )
        else:
            if randomness == "med":
                randomness = Randomness.MEDIUM_COLLECT
            elif randomness == "high":
                randomness = Randomness.HIGH_COLLECT

            self.env = gym.make(
                "FurnitureBench-v0",
                furniture=furniture,
                resize_img=False,
                manual_done=True,
                with_display=not headless,
                draw_marker=draw_marker,
                randomness=randomness,
            )

        self.is_sim = is_sim
        self.data_path = Path(data_path)
        self.device_interface = device_interface
        self.headless = headless
        self.manual_label = manual_label
        self.furniture = furniture
        self.num_demos = num_demos
        self.scripted = scripted

        self.traj_counter = 0
        self.num_success = 0
        self.num_fail = 0

        self.pkl_only = pkl_only
        self.save_failure = save_failure
        self.resize_sim_img = resize_sim_img

        self._reset_collector_buffer()

    def collect(self):
        print("[data collection] Start collecting the data!")

        obs = self.reset()
        done = False

        while self.num_success < self.num_demos:
            # Get an action.
            if self.scripted:
                action, skill_complete = self.env.get_assembly_action()
                collect_enum = CollectEnum.DONE_FALSE
            else:
                action, collect_enum = self.device_interface.get_action()
                skill_complete = int(collect_enum == CollectEnum.SKILL)
                if skill_complete == 1:
                    self.skill_set.append(skill_complete)

            if collect_enum == CollectEnum.TERMINATE:
                print("Terminate the program.")
                break

            # An episode is done.
            if done or collect_enum in [CollectEnum.SUCCESS, CollectEnum.FAIL]:
                if self.is_sim:
                    # Convert it to numpy.
                    for k, v in next_obs.items():
                        if isinstance(v, dict):
                            for k1, v1 in v.items():
                                v[k1] = v1.squeeze().cpu().numpy()
                        else:
                            next_obs[k] = v.squeeze().cpu().numpy()

                self.org_obs.append(next_obs)

                n_ob = {}
                n_ob["color_image1"] = resize(next_obs["color_image1"])
                n_ob["color_image2"] = resize_crop(next_obs["color_image2"])
                n_ob["robot_state"] = next_obs["robot_state"]
                n_ob["parts_poses"] = next_obs["parts_poses"]
                self.obs.append(n_ob)

                if done and not self.env.furnitures[0].all_assembled():
                    if self.save_failure:
                        print("Saving failure trajectory.")
                        collect_enum = CollectEnum.FAIL
                        obs = self.save_and_reset(collect_enum, {}, "failure")
                    else:
                        print("Failed to assemble the furniture, reset without saving.")
                        obs = self.reset()
                        collect_enum = CollectEnum.SUCCESS
                    self.num_fail += 1
                else:
                    if done:
                        collect_enum = CollectEnum.SUCCESS

                    obs = self.save_and_reset(collect_enum, {}, "success")
                    self.num_success += 1
                self.traj_counter += 1
                print(f"Success: {self.num_success}, Fail: {self.num_fail}")
                done = False
                continue

            # Execute action.
            next_obs, rew, done, info = self.env.step(action)

            if rew == 1:
                self.last_reward_idx = len(self.acts)

            # Label reward.
            if collect_enum == CollectEnum.REWARD:
                rew = self.env.furniture.manual_assemble_label(
                    self.device_interface.rew_key
                )
                if rew == 0:
                    # Correction the label.
                    self.rews[self.last_reward_idx] = 0
                    rew = 1

            # Error handling.
            if not info["obs_success"]:
                print("Getting observation failed, save trajectory.")
                # Pop the last reward and action so that obs has length plus 1 then those of actions and rewards.
                self.rews.pop()
                self.acts.pop()
                obs = self.save_and_reset(CollectEnum.FAIL, info, "error")
                continue

            # Logging a step.
            self.step_counter += 1
            print(
                f"{[self.step_counter]} assembled: {self.env.furniture.assembled_set} num assembled: {len(self.env.furniture.assembled_set)} Skill: {len(self.skill_set)}"
            )

            # Store a transition.
            if info["action_success"]:
                if self.is_sim:
                    for k, v in obs.items():
                        if isinstance(v, dict):
                            for k1, v1 in v.items():
                                v[k1] = v1.squeeze().cpu().numpy()
                        else:
                            obs[k] = v.squeeze().cpu().numpy()
                    if isinstance(rew, torch.Tensor):
                        rew = float(rew.squeeze().cpu())

                self.org_obs.append(obs.copy())
                ob = {}
                if (not self.is_sim) or (not self.resize_sim_img):
                    # Resize for every real world images, or for sim didn't resize in simulation side.
                    ob["color_image1"] = resize(obs["color_image1"])
                    ob["color_image2"] = resize_crop(obs["color_image2"])
                else:
                    ob["color_image1"] = obs["color_image1"]
                    ob["color_image2"] = obs["color_image2"]
                ob["robot_state"] = obs["robot_state"]
                ob["parts_poses"] = obs["parts_poses"]
                self.obs.append(ob)
                if self.is_sim:
                    if isinstance(action, torch.Tensor):
                        action = action.squeeze().cpu().numpy()
                    else:
                        action = action.squeeze()
                self.acts.append(action)
                self.rews.append(rew)
                self.skills.append(skill_complete)
            obs = next_obs

        print(
            f"Collected {self.traj_counter} / {self.num_demos} successful trajectories!"
        )

    def save_and_reset(self, collect_enum: CollectEnum, info, tp: str):
        """Saves the collected data and reset the environment."""
        self.save(collect_enum, info, tp)
        print(f"Saved {self.traj_counter} trajectories in this run.")
        return self.reset()

    def reset(self):
        obs = self.env.reset()
        self._reset_collector_buffer()

        print("Start collecting the data!")
        if not self.scripted:
            print("Press enter to start")
            while True:
                if input() == "":
                    break
            time.sleep(0.2)

        return obs

    def _reset_collector_buffer(self):
        self.obs = []
        self.org_obs = []
        self.acts = []
        self.rews = []
        self.skills = []
        self.step_counter = 0
        self.last_reward_idx = -1
        self.skill_set = []

    def save(self, collect_enum: CollectEnum, info, tp: str):
        print(f"Length of trajectory: {len(self.obs)}")

        data_name = datetime.now().strftime("%Y-%m-%d-%H:%M:%S")
        demo_path = self.data_path / f"{data_name}_{tp}"
        demo_path.mkdir(parents=True, exist_ok=True)

        # Color data paths.
        self.color_names = ["color_image1", "color_image2", "color_image3"]
        self.color_video_names = []
        for name in self.color_names:
            self.color_video_names.append(demo_path / f"{data_name}_{name}.mp4")

        # Depth data paths.
        self.depth_names = ["depth_image1", "depth_image2", "depth_image3"]
        self.depth_paths = []
        for name in self.depth_names:
            self.depth_paths.append(demo_path / f"{data_name}_{name}")

        # Save data.
        path = demo_path / f"{data_name}.pkl"
        with open(path, "wb") as f:
            # Save transitions with resized images.
            data = {}
            data["observations"] = self.obs
            data["actions"] = self.acts
            data["rewards"] = self.rews
            data["skills"] = self.skills
            data["success"] = True if collect_enum == CollectEnum.SUCCESS else False
            data["furniture"] = self.furniture

            if "error" in info:
                data["error_description"] = info["error"].value
                data["error"] = True
            else:
                data["error"] = False
                data["error_description"] = ""

            if not self.is_sim:
                data["cam2_to_base"] = self.env.cam_to_base[2]
                data["cam3_to_base"] = self.env.cam_to_base[3]

                data["cam1_intr"] = self.env.cam_intrs[1]
                data["cam2_intr"] = self.env.cam_intrs[2]
                data["cam3_intr"] = self.env.cam_intrs[3]

            # Save raw color images in mp4.
            if not self.pkl_only:
                print("Start saving raw color images.")
                outs = []
                for n in self.color_video_names:
                    outs.append(
                        cv2.VideoWriter(
                            str(n),
                            cv2.VideoWriter_fourcc("m", "p", "4", "v"),
                            10,
                            config["camera"]["color_img_size"],
                        )
                    )
                for i, k in enumerate(self.color_names):
                    for obs in self.org_obs:
                        outs[i].write(cv2.cvtColor(obs[k], cv2.COLOR_RGB2BGR))
                    outs[i].release()

                # Save raw depth images in png.
                print("Start saving raw depth images.")
                for i, k in enumerate(self.depth_names):
                    self.depth_paths[i].mkdir(parents=True, exist_ok=True)
                    Parallel(n_jobs=8)(
                        delayed(cv2.imwrite)(
                            f"{self.depth_paths[i]}/{j:05}.png",
                            obs[k],
                            [int(cv2.IMWRITE_PNG_COMPRESSION), 5],
                        )
                        for j, obs in enumerate(self.org_obs)
                    )

            pickle.dump(data, f)
        print(f"Data saved at {path}")

    def __del__(self):
        del self.env

        if self.device_interface is not None:
            self.device_interface.close()<|MERGE_RESOLUTION|>--- conflicted
+++ resolved
@@ -37,11 +37,8 @@
         pkl_only: bool = False,
         save_failure: bool = False,
         num_demos: int = 100,
-<<<<<<< HEAD
-        env_option: str = "legacy"
-=======
+        env_option: str = "legacy",
         resize_sim_img: bool = False,
->>>>>>> 2f333d37
     ):
         """
         Args:
@@ -79,7 +76,7 @@
                 channel_first=False,
                 randomness=randomness,
                 compute_device_id=compute_device_id,
-                graphics_device_id=graphics_device_id
+                graphics_device_id=graphics_device_id,
             )
         else:
             if randomness == "med":
@@ -186,9 +183,7 @@
 
             # Label reward.
             if collect_enum == CollectEnum.REWARD:
-                rew = self.env.furniture.manual_assemble_label(
-                    self.device_interface.rew_key
-                )
+                rew = self.env.furniture.manual_assemble_label(self.device_interface.rew_key)
                 if rew == 0:
                     # Correction the label.
                     self.rews[self.last_reward_idx] = 0
@@ -243,9 +238,7 @@
                 self.skills.append(skill_complete)
             obs = next_obs
 
-        print(
-            f"Collected {self.traj_counter} / {self.num_demos} successful trajectories!"
-        )
+        print(f"Collected {self.traj_counter} / {self.num_demos} successful trajectories!")
 
     def save_and_reset(self, collect_enum: CollectEnum, info, tp: str):
         """Saves the collected data and reset the environment."""
