--- conflicted
+++ resolved
@@ -14,12 +14,17 @@
 
 from einops import rearrange
 import wrappers
-<<<<<<< HEAD
-from dataset_utils import Batch, D4RLDataset, ReplayBuffer, split_into_trajectories, Dataset, FurnitureDataset
-=======
-from dataset_utils import (Batch, D4RLDataset, ReplayBuffer, split_into_trajectories,
-                           Dataset, FurnitureDataset, max_normalize, replay_chunk_to_seq, min_max_normalize)
->>>>>>> 5a9fa919
+from dataset_utils import (
+    Batch,
+    D4RLDataset,
+    ReplayBuffer,
+    split_into_trajectories,
+    Dataset,
+    FurnitureDataset,
+    max_normalize,
+    replay_chunk_to_seq,
+    min_max_normalize,
+)
 from evaluation import evaluate
 from learner import Learner
 
@@ -74,7 +79,7 @@
 flags.DEFINE_boolean("save_data", None, "Save the training data.")
 flags.DEFINE_boolean("use_layer_norm", None, "Use layer normalization.")
 flags.DEFINE_boolean("online_buffer", None, "Use separate online buffer.")
-flags.DEFINE_boolean("fixed_init", None, "Use fixed initialization for removing randomness.")
+flags.DEFINE_boolean("fixed_init", None, "Use separate online buffer.")
 flags.DEFINE_boolean("data_collection", None, "Skip the agent update.")
 flags.DEFINE_float("temperature", 0.2, "Action sample temperature.")
 flags.DEFINE_boolean("load_finetune_ckpt", None, "Load the fine-tune checkpoint.")
@@ -106,65 +111,6 @@
     dataset.rewards *= 1000.0
 
 
-<<<<<<< HEAD
-def min_max_normalize(dataset):
-    max_val = np.max(dataset.rewards)
-    min_val = np.min(dataset.rewards)
-
-    normalized_data = np.array([(x - min_val) / (max_val - min_val) for x in dataset.rewards])
-    normalized_data -= 1  # (0, 1) -> (-1, 0)
-
-    dataset.rewards = normalized_data
-
-
-def max_normalize(rewards, max_rew):
-    """Divide the rewards by the maximum value."""
-    normalized_data = np.array([x / max_rew for x in rewards])
-
-    return normalized_data
-
-
-def replay_chunk_to_seq(trajectories):
-    """From: BPref-v2/bpref_v2/utils/reds_extract_reward.py"""
-    seq = []
-
-    for i in range(FLAGS.window_size - 1):
-        elem = {}
-        elem["is_first"] = i == 0
-        for key in ["observations", "rewards"]:
-            if key == "observations":
-                for _key, _val in trajectories[key][0].items():
-                    elem[_key] = _val
-            elif key == "rewards":
-                try:
-                    elem["reward"] = trajectories[key][0].squeeze()
-                except:
-                    elem["reward"] = trajectories[key][0]
-            elif isinstance(trajectories[key], np.ndarray):
-                elem[key] = trajectories[key][0]
-        seq.append(elem)
-
-    for i in range(len(trajectories["observations"])):
-        elem = {}
-        elem["is_first"] = i == -1
-        for key in ["observations", "rewards"]:
-            if key == "observations":
-                for _key, _val in trajectories[key][i].items():
-                    elem[_key] = _val
-            elif key == "rewards":
-                try:
-                    elem["reward"] = trajectories[key][i].squeeze()
-                except:
-                    elem["reward"] = trajectories[key][i]
-            elif isinstance(trajectories[key], np.ndarray):
-                elem[key] = trajectories[key][i]
-        seq.append(elem)
-
-    return seq
-
-
-=======
->>>>>>> 5a9fa919
 def combine(one_dict, other_dict):
     combined = {}
     if isinstance(one_dict, Batch):
@@ -211,14 +157,14 @@
             # np_step_out=False,  # Always output Tensor in this setting. Will change to numpy in this code.
             # channel_first=False,
             randomness="low",
-            compute_device_id=0,
-            graphics_device_id=0,
+            compute_device_id=FLAGS.device_id,
+            graphics_device_id=FLAGS.device_id,
             # gripper_pos_control=True,
             encoder_type="r3m",
             squeeze_done_reward=True,
             phase_reward=FLAGS.phase_reward,
             fixed_init=FLAGS.fixed_init,
-            from_skill=0
+            from_skill=0,
         )
     else:
         env = gym.make(env_name)
@@ -400,16 +346,8 @@
     # Load the fine-tune checkpoint if any.
     ckpt_idx = len(data_files)
     # if ckpt_idx > 0:
-<<<<<<< HEAD
-    #     if not FLAGS.data_collection:
-    #         agent.load(finetune_ckpt_dir, ckpt_idx)
-    import pdb
-
-    pdb.set_trace()
-=======
     if not FLAGS.data_collection and FLAGS.load_finetune_ckpt:
         agent.load(finetune_ckpt_dir, ckpt_idx)
->>>>>>> 5a9fa919
 
     for i in tqdm.tqdm(range(ckpt_idx, FLAGS.max_episodes + 1), smoothing=0.1, disable=not FLAGS.tqdm):
         observations = []
@@ -433,14 +371,9 @@
                 if collect_enum in [CollectEnum.FAIL, CollectEnum.SUCCESS]:
                     done = True
                 print(env.env_steps)
-<<<<<<< HEAD
-            phase = max(phase, info["phase"])
+            if "phase" in info:
+                phase = max(phase, info["phase"])
             if not done or "TimeLimit.truncated" in info:
-=======
-            if 'phase' in info:
-                phase = max(phase, info['phase'])
-            if not done or 'TimeLimit.truncated' in info:
->>>>>>> 5a9fa919
                 mask = 1.0
             else:
                 mask = 0.0
@@ -473,17 +406,6 @@
             if FLAGS.normalization == "max":
                 rewards = max_normalize(rewards, max_rew)
 
-<<<<<<< HEAD
-        # Remove RGB from the observations.
-        observations = [
-            {k: v for k, v in obs.items() if k != "color_image1" and k != "color_image2"} for obs in observations
-        ]
-        next_observations = [
-            {k: v for k, v in obs.items() if k != "color_image1" and k != "color_image2"} for obs in next_observations
-        ]
-
-=======
->>>>>>> 5a9fa919
         if FLAGS.save_data:
             if not os.path.exists(online_data_dir):
                 os.makedirs(online_data_dir)
@@ -507,10 +429,12 @@
                 continue
 
         # Remove RGB from the observations.
-        observations = [{k: v for k, v in obs.items() if k != 'color_image1' and k != 'color_image2'}
-                        for obs in observations]
-        next_observations = [{k: v for k, v in obs.items() if k != 'color_image1' and k != 'color_image2'}
-                             for obs in next_observations]
+        observations = [
+            {k: v for k, v in obs.items() if k != "color_image1" and k != "color_image2"} for obs in observations
+        ]
+        next_observations = [
+            {k: v for k, v in obs.items() if k != "color_image1" and k != "color_image2"} for obs in next_observations
+        ]
 
         # Append to dataset.
         if FLAGS.online_buffer:
