import isaacgym
import os
import pickle
from datetime import datetime
from typing import Tuple
import glob
import copy
import random

import gym
import numpy as np
import tqdm
from absl import app, flags
from ml_collections import config_flags
from tensorboardX import SummaryWriter

import jax.numpy as jnp
from einops import rearrange
import wrappers
from dataset_utils import (
    Batch,
    D4RLDataset,
    ReplayBuffer,
    split_into_trajectories,
    Dataset,
    FurnitureDataset,
    max_normalize,
    replay_chunk_to_seq,
    min_max_normalize,
)
from evaluation import evaluate
from learner import Learner

from furniture_bench.data.collect_enum import CollectEnum


import matplotlib.pyplot as plt
import imageio

FLAGS = flags.FLAGS

flags.DEFINE_string("env_name", "halfcheetah-expert-v2", "Environment name.")
flags.DEFINE_string("save_dir", "./checkpoints/", "Tensorboard logging dir.")
flags.DEFINE_string("run_name", "debug", "Run specific name")
flags.DEFINE_integer("seed", 42, "Random seed.")
flags.DEFINE_integer("eval_episodes", 10, "Number of episodes used for evaluation.")
flags.DEFINE_integer("log_interval", 10, "Logging interval.")
# flags.DEFINE_integer('eval_interval', 100000, 'Eval interval.')
flags.DEFINE_integer("eval_interval", 1000000, "Eval interval.")
flags.DEFINE_integer("save_interval", 1, "Save interval.")
flags.DEFINE_integer("batch_size", 256, "Mini batch size.")
flags.DEFINE_string("ckpt_step", None, "Specific checkpoint step")
flags.DEFINE_integer("max_steps", int(1e6), "Number of training steps.")
flags.DEFINE_integer("max_episodes", int(5e3), "Number of episodes for training")
flags.DEFINE_integer("replay_buffer_size", 2000000, "Replay buffer size (=max_steps if unspecified).")
flags.DEFINE_integer("init_dataset_size", None, "Offline data size (uses all data if unspecified).")
flags.DEFINE_boolean("tqdm", True, "Use tqdm progress bar.")
flags.DEFINE_boolean("red_reward", False, "Use learned reward")
flags.DEFINE_boolean("viper_reward", False, "Use learned reward")
flags.DEFINE_boolean("drs_reward", False, "Use learned reward")
flags.DEFINE_enum("reward_type", "REDS", ["REDS", "DrS", "VIPER"], "Type of reward model.")
flags.DEFINE_boolean("use_encoder", False, "Use ResNet18 for the image encoder.")
flags.DEFINE_string("encoder_type", "", "vip or r3m")
flags.DEFINE_boolean("wandb", False, "Use wandb")
flags.DEFINE_string("wandb_project", "furniture-reward", "wandb project")
flags.DEFINE_string("wandb_entity", "clvr", "wandb entity")
config_flags.DEFINE_config_file(
    "config",
    "configs/antmaze_finetune_config.py",
    "File path to the training hyperparameter configuration.",
    lock_config=False,
)

flags.DEFINE_multi_string("data_path", "", "Path to data.")
flags.DEFINE_string("normalization", "", "")
flags.DEFINE_string("iter_n", "-1", "Reward relabeling iteration")
flags.DEFINE_boolean("use_learned_reward", False, "Use learned reward")
flags.DEFINE_string("reward_suffix", "-1", "Reward suffix")
flags.DEFINE_string("reward_type", "REDS", "Reward type")


# REDS
flags.DEFINE_string("task_name", "furniture_one_leg", "Name of task name.")
flags.DEFINE_string("ckpt_path", "", "ckpt path of reward model.")
flags.DEFINE_string("image_keys", "color_image2|color_image1", "image keys.")
flags.DEFINE_string("rm_type", "RFE", "reward model type.")
flags.DEFINE_integer("window_size", 4, "window size")
flags.DEFINE_integer("skip_frame", 1, "skip frame")

flags.DEFINE_boolean("phase_reward", None, "Use phase reward (for logging or training)")

flags.DEFINE_boolean("keyboard", None, "Use phase reward (for logging or training)")
flags.DEFINE_boolean("save_data", None, "Save the training data.")
flags.DEFINE_boolean("eval", None, "Evaluation.")
flags.DEFINE_boolean("use_layer_norm", None, "Use layer normalization.")
flags.DEFINE_boolean("online_buffer", None, "Use separate online buffer.")
flags.DEFINE_boolean("fixed_init", None, "Use separate online buffer.")
flags.DEFINE_boolean("data_collection", None, "Skip the agent update.")
flags.DEFINE_float("temperature", 0.2, "Action sample temperature.")
flags.DEFINE_boolean("load_finetune_ckpt", None, "Load the fine-tune checkpoint.")
flags.DEFINE_boolean("from_scratch", False, "Train from scratch.")
flags.DEFINE_integer("utd_ratio", 1, "Update to data ratio.")
flags.DEFINE_integer("prefill_episodes", 0, "Pre-fill episodes.")

# DEVICE
flags.DEFINE_integer("device_id", -1, "Device ID for using multiple GPU")
<<<<<<< HEAD
flags.DEFINE_boolean("save_gif", None, "Save reward and observation in gif")
flags.DEFINE_boolean("policy_ddpg_bc", None, "Use DDPG-BC for policy extraction")
=======
flags.DEFINE_boolean("save_gif", False, "Save reward and observation in gif")
>>>>>>> 5083e9cb


def normalize(dataset):
    trajs = split_into_trajectories(
        dataset.observations,
        dataset.actions,
        dataset.rewards,
        dataset.masks,
        dataset.dones_float,
        dataset.next_observations,
    )

    def compute_returns(traj):
        episode_return = 0
        for _, _, rew, _, _, _ in traj:
            episode_return += rew

        return episode_return

    trajs.sort(key=compute_returns)

    dataset.rewards /= compute_returns(trajs[-1]) - compute_returns(trajs[0])
    dataset.rewards *= 1000.0


def gif_maker(gif_dir, observations, rewards, phases, file_index):
    filenames = []

    if not os.path.exists("gif_test"):
        os.makedirs("gif_test")

    for i in tqdm.tqdm(range(len(observations))):
        fig, ax = plt.subplots(1, 2, figsize=(10, 5))

        image = observations[i]["color_image2"].astype(np.uint8)

        ax[0].imshow(image)
        ax[0].axis("off")

        ax2 = ax[1].twinx()
        ax[1].plot(rewards[: i + 1])
        ax2.plot(phases[: i + 1], color="pink", linestyle="dashed")
        ax[1].set_xlim(0, i)
        ax[1].set_ylim(np.min(rewards[: i + 1]), np.max(rewards[: i + 1]) + 0.05 * np.abs(np.max(rewards[: i + 1])))

        filename = f"{gif_dir}/frame_{i:03d}.png"
        filenames.append(filename)
        plt.savefig(filename)
        plt.close(fig)

    with imageio.get_writer(f"{gif_dir}/{file_index}.gif", mode="I", duration=5) as writer:
        for filename in filenames:
            image = imageio.imread(filename)
            writer.append_data(image)

    for filename in filenames:
        os.remove(filename)


def combine(one_dict, other_dict):
    combined = {}
    if isinstance(one_dict, Batch):
        one_dict, other_dict = one_dict._asdict(), other_dict._asdict()
    for k, v in one_dict.items():
        if isinstance(v, dict):
            combined[k] = combine(v, other_dict[k])
        else:
            # Use half.
            tmp = np.empty((v.shape[0] // 2 + other_dict[k].shape[0] // 2, *v.shape[1:]), dtype=v.dtype)
            tmp[0::2] = v[: len(v) // 2]
            tmp[1::2] = other_dict[k][: len(other_dict[k]) // 2]
            combined[k] = tmp
    return combined


def make_env_and_dataset(
    env_name: str,
    seed: int,
    data_path: str,
    use_encoder: bool,
    encoder_type: str,
    red_reward: bool = False,
    viper_reward: bool = False,
    drs_reward: bool = False,
    iter_n: int = -1,
) -> Tuple[gym.Env, D4RLDataset]:
    if "Furniture" in env_name:
        import furniture_bench

        env_id, furniture_name = env_name.split("/")
        # env = gym.make(env_id,
        #                furniture=furniture_name,
        #                data_path=data_path,
        #                use_encoder=use_encoder,
        #    encoder_type=encoder_type)
        env = gym.make(
            env_id,
            furniture=furniture_name,
            # max_env_steps=600,
            headless=True,
            # headless=False,
            num_envs=1,  # Only support 1 for now.
            manual_done=False,
            # resize_img=True,
            # np_step_out=False,  # Always output Tensor in this setting. Will change to numpy in this code.
            # channel_first=False,
            randomness="low",
            compute_device_id=FLAGS.device_id,
            graphics_device_id=FLAGS.device_id,
            # gripper_pos_control=True,
            encoder_type="r3m",
            squeeze_done_reward=True,
            phase_reward=FLAGS.phase_reward,
            fixed_init=FLAGS.fixed_init,
            from_skill=0,
            gpu=FLAGS.device_id
        )
    else:
        env = gym.make(env_name)

    env = wrappers.SinglePrecision(env)

    env.seed(seed)
    env.action_space.seed(seed)
    env.observation_space.seed(seed)

    print("Observation space", env.observation_space)
    print("Action space", env.action_space)

    if "Furniture" in env_name:
        # if FLAGS.iter_n.isdigit():
        #     iter_n = f"iter_{FLAGS.iter_n}"
        # else:
        #     iter_n = FLAGS.iter_n
        if use_learned_reward:
            reward_name = f"{reward_suffix}"
        else:
            iter_n = FLAGS.iter_n
        dataset = FurnitureDataset(
            data_path,
            use_encoder=use_encoder,
            red_reward=red_reward,
            viper_reward=viper_reward,
            drs_reward=drs_reward,
            iter_n=iter_n,
        )
    else:
        dataset = D4RLDataset(env)

    if "antmaze" in env_name:
        dataset.rewards -= 1.0
        # See https://github.com/aviralkumar2907/CQL/blob/master/d4rl/examples/cql_antmaze_new.py#L22
        # but I found no difference between (x - 0.5) * 4 and x - 1.0
    elif "halfcheetah" in env_name or "walker2d" in env_name or "hopper" in env_name:
        normalize(dataset)

    return env, dataset


def main(_):
    import jax

    jax.config.update("jax_default_device", jax.devices()[FLAGS.device_id])

    ckpt_step = FLAGS.ckpt_step or FLAGS.max_steps
    root_logdir = os.path.join(
        FLAGS.save_dir,
        "tb",
        f"{FLAGS.run_name}-{ckpt_step}-finetune-tmp-{FLAGS.temperature}-bs{FLAGS.batch_size}.{FLAGS.seed}",
    )
    os.makedirs(FLAGS.save_dir, exist_ok=True)

    env, dataset = make_env_and_dataset(
        FLAGS.env_name,
        FLAGS.seed,
        FLAGS.data_path,
        FLAGS.use_encoder,
        FLAGS.encoder_type,
        FLAGS.red_reward,
        FLAGS.viper_reward,
        FLAGS.drs_reward,
        FLAGS.iter_n,
    )
    offline_traj_for_log = []
    with open(FLAGS.data_path[0], 'rb') as f:
        offline_data = pickle.load(f)
        terminal_idxs =  np.where(offline_data['terminals'] == 1)[0]
        offline_traj_for_log.append((offline_data['observations'][:terminal_idxs[0]], offline_data['actions'][:terminal_idxs[0]]))
        for i in range(len(terminal_idxs) - 1):
            offline_traj_for_log.append((offline_data['observations'][terminal_idxs[i]:terminal_idxs[i+1]], offline_data['actions'][terminal_idxs[i]:terminal_idxs[i+1]]))

    if FLAGS.normalization == "min_max":
        min_max_normalize(dataset)
    if FLAGS.normalization == "max":
        max_rew = np.max(dataset.rewards)
        max_rew = np.abs(max_rew)  # For DrS negative reward.
        dataset.rewards = max_normalize(dataset.rewards, max_rew)

    kwargs = dict(FLAGS.config)
    print(f"kwargs: {kwargs}")
    if FLAGS.wandb:
        import wandb

        wandb.tensorboard.patch(root_logdir=root_logdir)
        wandb.init(
            project=FLAGS.wandb_project,
            entity=FLAGS.wandb_entity,
            name=FLAGS.env_name
            + "-"
            + str(FLAGS.seed)
            + "-"
            + str(FLAGS.run_name)
            + "-finetune"
            + f"-actnoise{FLAGS.temperature}",
            # + ("-phase-reward" if FLAGS.phase_reward else ""),
            config=kwargs,
            sync_tensorboard=True,
        )

    if FLAGS.keyboard:
        from furniture_bench.device import make_device

        device_interface = make_device("keyboard")
    else:
        device_interface = None
    summary_writer = SummaryWriter(root_logdir, write_to_disk=True)

    # agent = Learner(FLAGS.seed,
    #                 env.observation_space.sample()[np.newaxis],
    #                 env.action_space.sample()[np.newaxis], **kwargs)
    agent = Learner(
        FLAGS.seed,
        env.observation_space.sample(),
        env.action_space.sample()[np.newaxis],
        max_steps=FLAGS.max_episodes,
        **kwargs,
        use_encoder=FLAGS.use_encoder,
        opt_decay_schedule=None,
        use_layer_norm=FLAGS.use_layer_norm,
        policy_ddpg_bc=FLAGS.policy_ddpg_bc,
    )

    if FLAGS.use_learned_reward:
        # load reward model.
        if FLAGS.reward_type == "REDS":
            from bpref_v2.reward_model.rfe_reward_model import RFERewardModel

            reward_model = RFERewardModel(
                task=FLAGS.task_name,
                model_name=FLAGS.rm_type,
                rm_path=FLAGS.ckpt_path,
                camera_keys=FLAGS.image_keys.split("|"),
                reward_scale=None,
                window_size=FLAGS.window_size,
                skip_frame=FLAGS.skip_frame,
                reward_model_device=0,
                encoding_minibatch_size=16,
                use_task_reward=False,
                use_scale=False,
            )
        elif FLAGS.reward_type == 'DRS':
            from bpref_v2.reward_model.drs_reward_model import DrsRewardModel
            
            reward_model = DrsRewardModel(
                task=FLAGS.task_name,
                model_name="DRS",
                rm_path=FLAGS.ckpt_path,
                camera_keys=FLAGS.image_keys.split("|"),
                reward_scale=None,
                window_size=FLAGS.window_size,
                skip_frame=FLAGS.skip_frame,
                reward_model_device=0,
                encoding_minibatch_size=16,
                use_task_reward=False,
                use_scale=False,
            )
        elif FLAGS.reward_type == 'VIPER':
            from viper_rl.videogpt.reward_models.videogpt_reward_model import VideoGPTRewardModel
            
            domain, task = FLAGS.task_name.split("_", 1)
            reward_model = VideoGPTRewardModel(
                task=FLAGS.task_name,
                vqgan_path=os.path.join(FLAGS.ckpt_path, f"{domain}_vqgan"),
                videogpt_path=os.path.join(FLAGS.ckpt_path, f"{domain}_videogpt_l4_s4"),
                camera_key=FLAGS.image_keys.split("|")[0],
                reward_scale=None,
                minibatch_size=4,
                encoding_minibatch_size=4,
            )

    if FLAGS.viper_reward:
        # load reward model

        import sys

        sys.path.append("/home/changyeon/NeurIPS2024/workspace/viper_rl")
        from viper_rl.videogpt.reward_models.videogpt_reward_model import VideoGPTRewardModel

        domain, task = FLAGS.task_name.split("_", 1)
        reward_model = VideoGPTRewardModel(
            task=FLAGS.task_name,
            vqgan_path=os.path.join(FLAGS.ckpt_path, f"{domain}_vqgan"),
            videogpt_path=os.path.join(FLAGS.ckpt_path, f"{domain}_videogpt_l4_s4"),
            camera_key=FLAGS.image_keys.split("|")[0],
            reward_scale=None,
            minibatch_size=16,
            encoding_minibatch_size=16,
        )

    if FLAGS.drs_reward:
        from bpref_v2.reward_model.drs_reward_model import DrsRewardModel

        reward_model = DrsRewardModel(
            task=FLAGS.task_name,
            model_name="DRS",
            rm_path=FLAGS.ckpt_path,
            camera_keys=FLAGS.image_keys.split("|"),
            reward_scale=None,
            window_size=FLAGS.window_size,
            skip_frame=FLAGS.skip_frame,
            reward_model_device=0,
            encoding_minibatch_size=FLAGS.batch_size,
            use_task_reward=False,
            use_scale=False,
        )

    ckpt_dir = os.path.join(FLAGS.save_dir, "ckpt", f"{FLAGS.run_name}.{FLAGS.seed}")
    if not FLAGS.from_scratch:
        agent.load(ckpt_dir, ckpt_step)
        
    eval_returns = []
    observation, done = env.reset(), False
    phase = 0

    observations = []
    actions = []
    rewards = []
    done_floats = []
    masks = []
    next_observations = []
    log_online_avg_reward = []
    log_online_avg_return = []
    log_phases = []
    collected_data = 0

    if "Bench" in FLAGS.env_name:
        assert FLAGS.save_data
        assert FLAGS.keyboard

    finetune_ckpt_dir = os.path.join(
        FLAGS.save_dir,
        "ckpt",
        f"{FLAGS.run_name}-{ckpt_step}-finetune-tmp-{FLAGS.temperature}-bs{FLAGS.batch_size}.{FLAGS.seed}",
    )

    # Load the online data.
    online_data_dir = os.path.join(finetune_ckpt_dir, "online_dataset")
    data_files = glob.glob(os.path.join(online_data_dir, "*.pkl"))
    # Check the online data if enough. >= 20.
    print(f"Loaded {len(data_files)} data files.")
    # Make sure the data is loaded correctly.

    if FLAGS.online_buffer:
        online_dataset = Dataset(
            observations=None,
            actions=None,
            rewards=None,
            masks=None,
            dones_float=None,
            next_observations=None,
            size=0,
        )
    online_traj_for_log = []
    for data_file in tqdm.tqdm(data_files):
        with open(data_file, "rb") as f:
            data = pickle.load(f)
            # Add to the replay buffer
            if FLAGS.online_buffer:
                online_dataset.add_trajectory(
                    data["observations"],
                    data["actions"],
                    data["rewards"],
                    data["masks"],
                    data["done_floats"],
                    data["next_observations"],
                )
            else:
                dataset.add_trajectory(
                    data["observations"],
                    data["actions"],
                    data["rewards"],
                    data["masks"],
                    data["done_floats"],
                    data["next_observations"],
                )
            # Tuple of observations and actions.
            online_traj_for_log.append((data['observations'], data['actions']))

    # Load the fine-tune checkpoint if any.
    ckpt_idx = len(data_files)
    # if ckpt_idx > 0:
    if not FLAGS.data_collection and FLAGS.load_finetune_ckpt:
        # breakpoint()
        agent.load(finetune_ckpt_dir, ckpt_idx - FLAGS.prefill_episodes)
        print(f"Loading fine-tune checkpoint {finetune_ckpt_dir} at {ckpt_idx - FLAGS.prefill_episodes}")
    data_rew_min = np.min(dataset.rewards)

    for i in tqdm.tqdm(
        range(ckpt_idx, FLAGS.max_episodes + FLAGS.prefill_episodes + 1), smoothing=0.1, disable=not FLAGS.tqdm
    ):
        observations = []
        actions = []
        rewards = []
        phases = []
        done_floats = []
        masks = []
        next_observations = []

        online_stds = []

        observation, done = env.reset(), False
        phase = 0

        while not done:
            obs_without_rgb = {k: v for k, v in observation.items() if k != "color_image1" and k != "color_image2"}
            action = agent.sample_actions(obs_without_rgb, temperature=FLAGS.temperature)
            # Get std for logging.
            dists = agent.dist_actions(obs_without_rgb)
            std = dists.stddev()
            online_stds.append(std)
            action = np.clip(action, -1, 1)
            next_observation, reward, done, info = env.step(action)

            if device_interface:
                _, collect_enum = device_interface.get_action()
                if collect_enum in [CollectEnum.FAIL, CollectEnum.SUCCESS]:
                    done = True
                if collect_enum == CollectEnum.REWARD:
                    reward = device_interface.rew_key
                print(env.env_steps)
            if "phase" in info:
                phase = max(phase, info["phase"])
            if not done or "TimeLimit.truncated" in info:
                mask = 1.0
            else:
                mask = 0.0
            observations.append(observation)
            actions.append(action)
            rewards.append(reward)
            done_floats.append(float(done))
            masks.append(mask)
            next_observations.append(next_observation)
            phases.append(phase)

            observation = next_observation
            
        env.robot.reset('low')
        
        if device_interface and collect_enum == CollectEnum.FAIL:
            # Skip the data saving, agent update, and evaluation.
            continue
        len_curr_traj = len(observations)
        assert len_curr_traj == len(actions) == len(rewards) == len(masks) == len(next_observations)
        assert done_floats[-1] == 1.0

        if FLAGS.red_reward or FLAGS.viper_reward or FLAGS.drs_reward:
            # compute reds reward
            x = {
                "observations": observations,
                "actions": actions,
                "rewards": phases,
            }
            if FLAGS.reward_type == "DRS":
                drs = True
            else:
                drs = False
            if FLAGS.reward_type == "VIPER":
                viper = True
            else:
                viper = False

            if viper:
                if x["observations"][0]["color_image1"].shape[0] == 3:
                    for i in range(len(x["observations"])):
                        x["observations"][i]["color_image1"] = x["observations"][i]["color_image1"].transpose((1, 2, 0))
                        x["observations"][i]["color_image2"] = x["observations"][i]["color_image2"].transpose((1, 2, 0))
            seq = reward_model(replay_chunk_to_seq(x, FLAGS.window_size, drs=drs, viper=viper))
            rewards = np.asarray([elem[reward_model.PUBLIC_LIKELIHOOD_KEY] for elem in seq])
            if FLAGS.normalization == "min_max":
                min_max_normalize(rewards)
            if FLAGS.normalization == "max":
                rewards = max_normalize(rewards, max_rew)
                
            if len(rewards) < 500:
                # rewards[-1] = 5 * np.min(dataset.rewards)
                rewards[-1] = 5 * data_rew_min

        if FLAGS.save_gif:
            gif_dir = os.path.join(finetune_ckpt_dir, "gifs")
            if not os.path.exists(gif_dir):
                os.makedirs(gif_dir)
            gif_maker(gif_dir, observations, rewards, done_floats, i)
            print('rewards:', rewards)
            print(f"Saved gif at {gif_dir}")

        if i % FLAGS.log_interval == 0:
            train_log_videos = np.asarray(
                [obs["color_image2"].transpose(2, 0, 1) for obs in observations], dtype=np.uint8
            )
            name = "train_video"
            fps = 20
            if FLAGS.wandb:
                log_dict = {name: wandb.Video(train_log_videos, fps=fps, format="mp4")}
                # log_dict = {name: [wandb.Video(vid, fps=fps, format="mp4") for vid in vids]}
                wandb.log(log_dict, step=i)        

        # Remove RGB from the observations.
        observations = [
            {k: v for k, v in obs.items() if k != "color_image1" and k != "color_image2"} for obs in observations
        ]
        next_observations = [
            {k: v for k, v in obs.items() if k != "color_image1" and k != "color_image2"} for obs in next_observations
        ]
        
        if FLAGS.save_data and not FLAGS.eval:
            if not os.path.exists(online_data_dir):
                os.makedirs(online_data_dir)
            data_name = datetime.now().strftime("%Y-%m-%d-%H:%M:%S")
            data_path = os.path.join(online_data_dir, f"sample_{data_name}.pkl")
            with open(data_path, "wb") as f:
                data = {
                    "observations": observations,
                    "actions": actions,
                    "rewards": rewards,
                    "masks": masks,
                    "done_floats": done_floats,
                    "next_observations": next_observations,
                }
                pickle.dump(data, f)
                collected_data += 1
            print(f"Data saved at {data_path}")
            print(f"Total data collected: {collected_data}")

            if FLAGS.data_collection:
                continue

        if i % FLAGS.log_interval == 0:
            train_log_videos = np.asarray(
                [obs["color_image2"].transpose(2, 0, 1) for obs in observations], dtype=np.uint8
            )
            name = "train_video"
            fps = 20
            if FLAGS.wandb:
                log_dict = {name: wandb.Video(train_log_videos, fps=fps, format="mp4")}
                # log_dict = {name: [wandb.Video(vid, fps=fps, format="mp4") for vid in vids]}
                wandb.log(log_dict, step=i)

        # Remove RGB from the observations.
        observations = [
            {k: v for k, v in obs.items() if k != "color_image1" and k != "color_image2"} for obs in observations
        ]
        next_observations = [
            {k: v for k, v in obs.items() if k != "color_image1" and k != "color_image2"} for obs in next_observations
        ]

        # Append to dataset.
        if FLAGS.online_buffer:
            online_dataset.add_trajectory(observations, actions, rewards, masks, done_floats, next_observations)
        else:
            dataset.add_trajectory(observations, actions, rewards, masks, done_floats, next_observations)

        log_online_avg_reward.append(np.mean(rewards))
        log_online_avg_return.append(np.sum(rewards))
        log_phases.append(phase)
        # for k, v in info['episode'].items():
        #     summary_writer.add_scalar(f'training/{k}', v, info['total']['timesteps'])

        # Update as the length of the current trajectory.
        if i > FLAGS.prefill_episodes and not FLAGS.eval:
            for update_idx in tqdm.trange(
                len_curr_traj, smoothing=0.1, disable=not FLAGS.tqdm, desc="Update", leave=False
            ):
                batch = dataset.sample(FLAGS.batch_size * FLAGS.utd_ratio)
                if FLAGS.online_buffer:
                    online_batch = online_dataset.sample(FLAGS.batch_size * FLAGS.utd_ratio)
                    # Merge batch half by half.
                    batch = combine(batch, online_batch)
                    from dataset_utils import Batch

                    batch = Batch(**batch)
                update_info = agent.update(batch, utd_ratio=FLAGS.utd_ratio)

            for k, v in update_info.items():
                if v.ndim == 0:
                    summary_writer.add_scalar(f"training/{k}", v, i)
                else:
                    summary_writer.add_histogram(f"training/{k}", v, i)

        # Compute the average logprob for the offline and online data.
        offline_logprob, offline_q_value = compute_logprob_q_value(agent, offline_traj_for_log)
        online_logprob, online_q_value = compute_logprob_q_value(agent, online_traj_for_log)

        # Flatten and compute the average.
        avg_offline_logprob = np.mean(np.concatenate(offline_logprob))
        avg_online_logprob = np.mean(np.concatenate(online_logprob))
        avg_offline_q_value = np.mean(np.concatenate(offline_q_value))
        avg_online_q_value = np.mean(np.concatenate(online_q_value))

        summary_writer.add_scalar("offline/average_logprob", avg_offline_logprob, i)
        summary_writer.add_scalar("online/average_logprob", avg_online_logprob, i)
        summary_writer.add_scalar("offline/average_q_value", avg_offline_q_value, i)
        summary_writer.add_scalar("online/average_q_value", avg_online_q_value, i)
 
        summary_writer.add_scalar("online/average_reward", np.mean(log_online_avg_reward), i)
        summary_writer.add_scalar("online/average_return", np.mean(log_online_avg_return), i)
        summary_writer.add_scalar("online/average_std", np.mean(online_stds), i)
        summary_writer.add_scalar("train_phases", np.mean(log_phases), i)
        summary_writer.add_scalar("episode_phase", phase, i)
        summary_writer.flush()

        log_online_avg_reward = []
        log_online_avg_return = []

        if (i - FLAGS.prefill_episodes) % FLAGS.save_interval == 0:
            agent.save(finetune_ckpt_dir, i - FLAGS.prefill_episodes + 1)

        if (
            i > FLAGS.prefill_episodes - 1
            and (i - FLAGS.prefill_episodes) % FLAGS.eval_interval == 0
            and ("Bench" not in FLAGS.env_name)
            and not (i == 0 and FLAGS.from_scratch)
        ):
            if "Sim" in FLAGS.env_name:
                log_video = True
            else:
                log_video = False
            if not FLAGS.red_reward and not FLAGS.viper_reward and not FLAGS.drs_reward:
                reward_model = None

            if FLAGS.red_reward:
                eval_stats, log_videos = evaluate(
                    agent,
                    env,
                    FLAGS.eval_episodes,
                    log_video=log_video,
                    reward_model=reward_model,
                    normalization=FLAGS.normalization,
                    max_rew=max_rew,
                    window_size=FLAGS.window_size,
                )
            else:
                eval_stats, log_videos, eval_traj_for_logging = evaluate(
                    agent,
                    env,
                    FLAGS.eval_episodes,
                    log_video=log_video,
                )
            eval_logprob, eval_q_value = compute_logprob_q_value(agent, eval_traj_for_logging)
            summary_writer.add_scalar("evaluation/average_logprob", np.mean(np.concatenate(eval_logprob)), i)
            summary_writer.add_scalar("evaluation/average_q_value", np.mean(np.concatenate(eval_q_value)), i)

            for k, v in eval_stats.items():
                summary_writer.add_scalar(f"evaluation/average_{k}s", v, i)
            summary_writer.flush()

            if log_video:
                max_length = max(vid.shape[0] for vid in log_videos)  # Find the maximum sequence length
                padded_vids = np.array(
                    [
                        np.pad(vid, ((0, max_length - vid.shape[0]), (0, 0), (0, 0), (0, 0)), "constant")
                        for vid in log_videos
                    ]
                )
                # Make it np.int8
                padded_vids = padded_vids.astype(np.uint8)

                name = "rollout_video"
                fps = 20
                vids = rearrange(padded_vids, "b t c h w -> (b t) c h w")
                if FLAGS.wandb:
                    log_dict = {name: wandb.Video(vids, fps=fps, format="mp4")}
                    # log_dict = {name: [wandb.Video(vid, fps=fps, format="mp4") for vid in vids]}
                    wandb.log(log_dict, step=i)

            # eval_returns.append((i, eval_stats['return']))
            # np.savetxt(os.path.join(FLAGS.save_dir, f'{FLAGS.seed}.txt'),
            #            eval_returns,
            #            fmt=['%d', '%.1f'])

        if (
            i > FLAGS.prefill_episodes - 1
            and (i - FLAGS.prefill_episodes) % FLAGS.eval_interval == 0
            and not (i == 0 and FLAGS.from_scratch)
        ):
            # Save last step if it is not saved.
            # if FLAGS.phase_reward:
            #     finetune_ckpt_dir = finetune_ckpt_dir + "-phase-reward"
            if not os.path.exists(finetune_ckpt_dir):
                os.makedirs(finetune_ckpt_dir)
            agent.save(finetune_ckpt_dir, i - FLAGS.prefill_episodes)

    if FLAGS.wandb:
        wandb.finish()


def compute_logprob_q_value(agent, traj_for_log):
    log_probs = []
    q_values = []

    # Randomly sample 50 from traj_for_log for speed.
    sample_n = min(50, len(traj_for_log))
    traj_for_log_subset  = random.sample(traj_for_log, sample_n)
    for obs, act in traj_for_log_subset: # For each trajectory.
        # Deepcopy for obs.
        obs = copy.deepcopy(obs)
        # Flatten robot state.
        from furniture_bench.robot.robot_state import filter_and_concat_robot_state
        if isinstance(obs[0]['robot_state'], dict):
            for robot_state_idx in range(len(obs)):
                obs[robot_state_idx]['robot_state'] = filter_and_concat_robot_state(obs[robot_state_idx]['robot_state'])
        # List of dictionary to dictionary of list.
        obs = {k: [obs[i][k] for i in range(len(obs))] for k in obs[0].keys()}
        # Remove `color_image` if exists.
        if 'color_image1' in obs:
            obs.pop('color_image1')
            obs.pop('color_image2')
        # To jnp array.
        obs = {k: jnp.array(v) for k, v in obs.items()}
        act = jnp.array(act)
        # Remove parts_poses if exists.
        if 'parts_poses' in obs:
            obs.pop('parts_poses')
        log_prob = agent.logprob(obs, act)
        log_probs.append(log_prob)
        q_value = agent.q_value(obs, act)
        q_values.append(q_value)

    return log_probs, q_values


if __name__ == "__main__":
    app.run(main)<|MERGE_RESOLUTION|>--- conflicted
+++ resolved
@@ -104,12 +104,8 @@
 
 # DEVICE
 flags.DEFINE_integer("device_id", -1, "Device ID for using multiple GPU")
-<<<<<<< HEAD
 flags.DEFINE_boolean("save_gif", None, "Save reward and observation in gif")
 flags.DEFINE_boolean("policy_ddpg_bc", None, "Use DDPG-BC for policy extraction")
-=======
-flags.DEFINE_boolean("save_gif", False, "Save reward and observation in gif")
->>>>>>> 5083e9cb
 
 
 def normalize(dataset):
