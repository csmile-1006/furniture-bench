--- conflicted
+++ resolved
@@ -93,21 +93,4 @@
     new_critic, critic_info = critic.apply_gradient(critic_loss_fn)
     new_value, value_info = value.apply_gradient(value_loss_fn)
 
-<<<<<<< HEAD
-    # critic loss function
-    next_v = new_value(batch.next_observations)
-    target_q = batch.rewards + discount * batch.masks * next_v
-
-    def critic_loss_fn(critic_params: Params) -> Tuple[jnp.ndarray, InfoDict]:
-        qs = critic.apply({"params": critic_params}, batch.observations, batch.actions)
-        critic_loss = ((qs - target_q) ** 2).mean()
-        return critic_loss, {
-            "critic_loss": critic_loss,
-            "qs": qs.mean(),
-            "td_error": jnp.abs(qs - target_q).mean(axis=0),
-        }
-
-    new_critic, critic_info = critic.apply_gradient(critic_loss_fn)
-=======
->>>>>>> 9d48ad99
     return new_critic, new_value, {**critic_info, **value_info}