--- conflicted
+++ resolved
@@ -199,17 +199,6 @@
 
     summary_writer = SummaryWriter(tb_dir, write_to_disk=True)
 
-<<<<<<< HEAD
-    agent = Learner(
-        FLAGS.seed,
-        env.observation_space.sample(),
-        env.action_space.sample()[np.newaxis],
-        max_steps=FLAGS.max_steps,
-        **kwargs,
-        use_encoder=FLAGS.use_encoder,
-        use_layer_norm=FLAGS.use_layer_norm,
-    )
-=======
     agent = Learner(FLAGS.seed,
                     env.observation_space.sample(),
                     env.action_space.sample()[np.newaxis],
@@ -219,7 +208,6 @@
                     use_layer_norm=FLAGS.use_layer_norm,
                     opt_decay_schedule=FLAGS.opt_decay_schedule, 
                     )
->>>>>>> 5a9fa919
     print(agent)
 
     eval_returns = []
@@ -237,12 +225,8 @@
 
         if i > FLAGS.min_eval_step and i % FLAGS.eval_interval == 0:
             # eval_stats = evaluate(agent, env, FLAGS.eval_episodes)
-<<<<<<< HEAD
-            eval_stats, _ = evaluate(agent, env, FLAGS.eval_episodes)
-=======
             log_video = "WithImage" in FLAGS.env_name
             eval_stats, log_videos = evaluate(agent, env, FLAGS.eval_episodes, log_video=log_video)
->>>>>>> 5a9fa919
 
             for k, v in eval_stats.items():
                 summary_writer.add_scalar(f"evaluation/average_{k}s", v, i)
